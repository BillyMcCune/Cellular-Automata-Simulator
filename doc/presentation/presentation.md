--- conflicted
+++ resolved
@@ -456,7 +456,6 @@
     }
   }
 ````
-
 ---
 
 ## The Config Writer
@@ -478,6 +477,9 @@
   }
 ````
 
+
+
+
 # The APIs
 
 ![general model of the API](/doc/presentation/images/api.jpg)
@@ -491,7 +493,6 @@
     * This means abstracting away the different configuration classes and how the configuration file
       work.
 * For the model (logic) API, to manage the model and simulation style properties.
-
 ---
 
 ---
@@ -535,46 +536,34 @@
   private List<List<Map<String, Double>>> myGridProperties;
 
 
-  public configAPI() {
-  }
-
-  public List<String> getFileNames() {
-  }
-
-  public void setModelAPI(ModelApi modelAPI) {
-  }
-
+  public configAPI() {}
+  
+  public List<String> getFileNames() {}
+  
+  public void setModelAPI(ModelApi modelAPI) {}
+  
   public void loadSimulation(String fileName)
-      throws ParserConfigurationException, IOException, SAXException, IllegalArgumentException {
-  }
-
+      throws ParserConfigurationException, IOException, SAXException, IllegalArgumentException {}
+  
   public String saveSimulation(String FilePath)
-      throws ParserConfigurationException, IOException, TransformerException {
-  }
-
-  public Set<Integer> getAcceptedStates() {
-  }
-
-  public int getGridWidth() throws NullPointerException {
-  }
-
-  public int getGridHeight() throws NullPointerException {
-  }
-
-  public Map<String, String> getSimulationInformation() throws NullPointerException {
-  }
-
+      throws ParserConfigurationException, IOException, TransformerException {}
+  
+  public Set<Integer> getAcceptedStates() {}
+  
+  public int getGridWidth() throws NullPointerException {}
+  
+  public int getGridHeight() throws NullPointerException {}
+  
+  public Map<String, String> getSimulationInformation() throws NullPointerException {}
+  
   public void setSimulationInformation(Map<String, String> simulationDetails)
-      throws NullPointerException {
-  }
-
-  public double getConfigSpeed() throws NullPointerException {
-  }
-
-}
-
-```
-
+      throws NullPointerException {}
+  
+  public double getConfigSpeed() throws NullPointerException {}
+
+}
+
+```
 ---
 
 ### Extension:
@@ -731,8 +720,6 @@
 ---
 
 ### Extension:
-<<<<<<< HEAD
-=======
 * Dynamic Logic Loading:
   Uses reflection to load simulation-specific logic classes (e.g., Cellsociety.model.logic. + simulation name + "Logic"), enabling new simulation types to be added without altering the API.
 
@@ -742,7 +729,6 @@
 * Flexible Parameter Management:
   Exposes Consumers (for double and string parameters) that allow easy integration of new simulation parameters.
 
->>>>>>> 9c9212b9
 
 ### Support:
 * Clear Separation of Concerns:
@@ -756,9 +742,6 @@
 
 ### Key Hidden Implementation details:
 
-<<<<<<< HEAD
-### Use Case:
-=======
 * Internal Grid Management:
   The API encapsulates grid initialization, deep copying, and neighbor calculations, so users need not worry about low-level grid construction.
 * Reflection and Dynamic Instantiation:
@@ -770,8 +753,6 @@
 
 * Parameter Updates:
   Teammates can use getDoubleParameterConsumer() and getStringParameterConsumer() to adjust simulation parameters safely, without knowing the underlying implementation.
- 
->>>>>>> 9c9212b9
 
 --- 
 
