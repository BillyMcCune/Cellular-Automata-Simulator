--- conflicted
+++ resolved
@@ -7,7 +7,6 @@
 import java.util.Objects;
 import java.util.function.Consumer;
 import java.util.function.UnaryOperator;
-import javafx.animation.Timeline;
 import javafx.geometry.Insets;
 import javafx.geometry.Pos;
 import javafx.scene.control.*;
@@ -79,6 +78,7 @@
     ScrollPane controls = createControls();
     ScrollPane infoLabel = createInfoLabel();
     ScrollPane parameterPanel = createParameterPanel();
+
     VBox.setVgrow(gridParent, Priority.ALWAYS);
 
     // Create a floating window for each component
@@ -93,21 +93,15 @@
   }
 
   /**
-   * Method to start the game loop with the given frames per second
-   * @param framesPerSecond the number of frames per second
+   * Method to update the grid with the new state of the simulation
+   * @param elapsedTime the time elapsed since the last update
    */
-  public void start(int framesPerSecond) {
-    // Set up the game loop
-    Timeline timeline = new Timeline();
-    timeline.setCycleCount(Timeline.INDEFINITE);
-    timeline.getKeyFrames().add(new javafx.animation.KeyFrame(
-        javafx.util.Duration.seconds(1.0 / framesPerSecond),
-        event -> step(1.0 / framesPerSecond)
-    ));
-    timeline.play();
-
-    // Show the primary stage
-    primaryStage.show();
+  public void step(double elapsedTime) {
+    timeSinceLastUpdate += elapsedTime;
+    if (timeSinceLastUpdate >= updateInterval) {
+      controller.update();
+      timeSinceLastUpdate = 0.0;
+    }
   }
 
   /* PRIVATE UI SETUP METHODS */
@@ -570,17 +564,6 @@
     parameterBox.getChildren().add(createParameter(min, max, defaultValue, label, tooltip, callback));
   }
 
-<<<<<<< HEAD
-  /* PRIVATE METHODS */
-
-  private void step(double elapsedTime) {
-    timeSinceLastUpdate += elapsedTime;
-    if (timeSinceLastUpdate >= updateInterval) {
-      controller.update();
-      timeSinceLastUpdate = 0.0;
-    }
-  }
-=======
   /**
    * Set the parameter with the given default value, label, tooltip, and callback
    * @param defaultValue the default value of the parameter
@@ -594,7 +577,6 @@
 
 
   /* PRIVATE UI HELPER METHODS */
->>>>>>> 74f5af38
 
   private void toggleStartPauseButton(boolean isPause) {
     if (isPause) {
