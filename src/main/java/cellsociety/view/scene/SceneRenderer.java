--- conflicted
+++ resolved
@@ -38,8 +38,7 @@
 
   /**
    * Draw a grid on the given GridPane with the given number of rows and columns.
-   *
-   * @param grid      The grid to draw on
+   * @param grid The grid to draw on
    * @param numOfRows The number of rows in the grid
    * @param numOfCols The number of columns in the grid
    */
@@ -100,7 +99,6 @@
       if (GridPane.getRowIndex(node) != null && GridPane.getColumnIndex(node) != null &&
           GridPane.getRowIndex(node) == row && GridPane.getColumnIndex(node) == col) {
 
-<<<<<<< HEAD
         if (allProperties != null && !allProperties.isEmpty()) {
           if (allProperties.containsKey(PROPERTY_TO_DETECT)) {
             ((Rectangle) node).setFill(
@@ -109,8 +107,6 @@
           }
         }
 
-=======
->>>>>>> 56369868
         List<String> propertyKeys = getPropertyKeys(state.getClass().getSimpleName());
         if (allProperties != null && !allProperties.isEmpty()) {
           for (Map.Entry<String, Double> entry : allProperties.entrySet()) {
@@ -120,17 +116,6 @@
             }
           }
         }
-<<<<<<< HEAD
-=======
-        if (propertiesToDraw.isEmpty()) {
-          return;
-        }
-        for (String property : propertiesToDraw) {
-          String stateName = state.getClass().getSimpleName() + "." + property;
-          ((Rectangle) node).setFill(DEFAULT_CELL_COLORS.get(stateName));
-        }
-        return;
->>>>>>> 56369868
       }
     }
   }
