--- conflicted
+++ resolved
@@ -106,11 +106,7 @@
     try {
       configWriter.saveCurrentConfig(configInfo, path);
       getAllConfigFileNames();
-<<<<<<< HEAD
-      SceneUIWidget.createSaveSuccessDialog("SuccessFully Saved File", "The file is saved at" + path,configWriter.getLastFileSaved());
-=======
       SceneUIWidget.createSuccessDialog("SuccessFully Saved File", "The file is saved at" + path,configWriter.getLastFileSaved());
->>>>>>> ef903a81
     } catch (Exception e) {
       SceneUIWidget.createErrorDialog("Save Config Error", e.getMessage(), e);
     }
