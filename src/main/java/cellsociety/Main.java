--- conflicted
+++ resolved
@@ -27,13 +27,8 @@
    * @see Application#start(Stage)
    */
   @Override
-<<<<<<< HEAD
   public void start(Stage secondaryStage) {
     ConfigReader configReader = new ConfigReader();
-=======
-  public void start(Stage bruh) {
-    ConfigReader chcick = new ConfigReader();
->>>>>>> 72d1adef
     ArrayList<Object> objects = configReader.readConfig();
     System.out.println(dnwjdn.toString());
     System.out.println(objects.get(0));
