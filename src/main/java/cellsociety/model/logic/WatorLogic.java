--- conflicted
+++ resolved
@@ -139,10 +139,6 @@
 
   private void moveShark(Cell<WatorState> sharkCell, Cell<WatorState> nextLocation) {
     int energy = (int) sharkCell.getProperty("energy");
-<<<<<<< HEAD
-=======
-    System.out.println("Energy = " + energy);
->>>>>>> 74b433a4
     int time = (int) sharkCell.getProperty("time") + 1;
     sharkCell.setProperty("time", time);
 
@@ -151,11 +147,7 @@
       fishCells.remove(nextLocation);
     }
     else {
-<<<<<<< HEAD
-      sharkCell.setProperty("energy", energy - sharkReproductionTime);
-=======
       sharkCell.setProperty("energy", energy - 1);
->>>>>>> 74b433a4
     }
     if ((int) sharkCell.getProperty("energy") <= 0) {
       removeSharkInCell(sharkCell);
