package cellsociety.model.data;

import cellsociety.model.data.cells.Cell;
import cellsociety.model.data.cells.CellFactory;
import cellsociety.model.data.neighbors.NeighborCalculator;
import cellsociety.model.data.states.State;
import java.util.ArrayList;
import java.util.HashMap;
import java.util.List;
import java.util.Map;

/**
 * Represents a grid of cells for cellular automata models.
 *
 * @param <T> the enum type representing the cell state
 */
public class Grid<T extends Enum<T> & State> {

  /**
   * Represents all directions
   */
  private static final int[][] ORTHOGONAL_DIAGONAL_DIRECTIONS = {
      {-1, -1}, {-1,  0}, {-1,  1}, { 0, -1}, { 0,  1}, { 1, -1}, { 1,  0}, { 1,  1}
  };
  private static final int[][] ORTHOGONAL_NEIGHBORS = {
      {-1, 0}, {1, 0}, {0, -1}, {0, 1}
  };
  private Class<?> simulationType;
<<<<<<< HEAD
  private NeighborsStrategy<T> neighborsStrategy;
=======
  private NeighborCalculator<T> neighborCalculator;
>>>>>>> a1ba9324

  /**
   * The two-dimensional grid of {@link Cell} objects.
   */
  private final List<List<Cell<T>>> grid = new ArrayList<>();

  /**
   * Constructs a {@code Grid} from a two-dimensional list of states and a cell factory. Each state
   * in the list represents the initial state of a corresponding {@link Cell}.
   *
   * @param rawGrid            a two-dimensional list of integer states representing the initial
   *                           states of the cells
   * @param factory            the factory to create cells
   * @param neighborCalculator the calculator method to assign neighbors
   */
<<<<<<< HEAD
  public Grid(List<List<Integer>> rawGrid, CellFactory<T> factory, NeighborsStrategy<T> strategy) {
=======
  public Grid(List<List<Integer>> rawGrid, CellFactory<T> factory, NeighborCalculator<?> neighborCalculator) {
    this.neighborCalculator = (NeighborCalculator<T>) neighborCalculator;
>>>>>>> a1ba9324
    setGrid(rawGrid, factory);
  }

  /**
   * Initializes the grid by creating cell instances based on the provided states and factory.
   *
   * @param rawGrid a two-dimensional list of states
   * @param factory the factory to create cells
   */
  private void initializeGrid(List<List<Integer>> rawGrid, CellFactory<T> factory) {
    for (List<Integer> rowStates : rawGrid) {
      List<Cell<T>> newRow = new ArrayList<>();
      for (Integer state : rowStates) {
        Cell<T> cell = factory.createCell(state);
        if (simulationType == null) {
          simulationType = cell.getCurrentState().getClass();
        }
        newRow.add(cell);
      }
      grid.add(newRow);
    }
  }

  private void assignNeighbors() {
    if (grid.isEmpty()) return;
    for (int row = 0; row < getNumRows(); row++) {
      for (int col = 0; col < getNumCols(); col++) {
        Cell<T> cell = getCell(row, col);
<<<<<<< HEAD
        cell.setNeighbors(neighborsStrategy.getNeighbors(this, row, col));
      }
    }
  }

  private Map<String, Cell<T>> getNeighbors(int row, int col) {
    Map<String, Cell<T>> neighbors = new HashMap<>();
    for (int[] direction : ORTHOGONAL_DIAGONAL_DIRECTIONS) {
      int neighborRow = row + direction[0];
      int neighborCol = col + direction[1];
      if (neighborRow >= 0 && neighborRow < getNumRows() &&
          neighborCol >= 0 && neighborCol < getNumCols()) {
        neighbors.put(String.format("%d %d", neighborRow, neighborCol), getCell(neighborRow, neighborCol));
      }
    }
    return neighbors;
  }

  // These neighbors loop through boundaries
  private Map<String, Cell<T>> getWatorNeighbors(int row, int col) {
    Map<String, Cell<T>> neighbors = new HashMap<>();
    for (int[] direction : ORTHOGONAL_NEIGHBORS) {
      int neighborRow = (row + direction[0] + getNumRows()) % getNumRows();
      int neighborCol = (col + direction[1] + getNumRows()) % getNumCols();
      neighbors.put(String.format("%d %d", neighborRow, neighborCol), getCell(neighborRow, neighborCol));
    }
    return neighbors;
  }

=======
        cell.setNeighbors(neighborCalculator.getNeighbors(this, row, col));
      }
    }
  }

>>>>>>> a1ba9324
  /**
   * Sets a new grid from a two-dimensional list of states and a cell factory.
   *
   * @param rawGrid a two-dimensional list of integer states representing the new states of the cells
   * @param factory the factory to create cells
   */
  public void setGrid(List<List<Integer>> rawGrid, CellFactory<T> factory) {
    grid.clear();
    if (rawGrid != null && !rawGrid.isEmpty()) {
      initializeGrid(rawGrid, factory);
      assignNeighbors();
    }
  }

  /**
   * Retrieves a specific cell from the grid based on its row and column indices.
   *
   * @param row the row index of the desired cell
   * @param col the column index of the desired cell
   * @return the {@link Cell<T>} at the specified position
   */
  public Cell<T> getCell(int row, int col) {
    return grid.get(row).get(col);
  }

  /**
   * Updates all cells in the grid by setting each cell's current state to its next state.
   * This should be called after all cells have had their next states computed based on the automaton's rules.
   */
  public void updateGrid() {
    for (List<Cell<T>> row : grid) {
      for (Cell<T> cell : row) {
        cell.update();
      }
    }
  }

  /**
   * Returns the number of rows in the grid.
   *
   * @return the number of rows in the grid
   */
  public int getNumRows() {
    return grid.size();
  }

  /**
   * Returns the number of columns in the grid.
   *
   * @return the number of columns in the grid
   */
  public int getNumCols() {
    if (!grid.isEmpty()) {
      return grid.getFirst().size();
    }
    return 0;
  }
}<|MERGE_RESOLUTION|>--- conflicted
+++ resolved
@@ -4,6 +4,7 @@
 import cellsociety.model.data.cells.CellFactory;
 import cellsociety.model.data.neighbors.NeighborCalculator;
 import cellsociety.model.data.states.State;
+import cellsociety.model.data.states.WatorState;
 import java.util.ArrayList;
 import java.util.HashMap;
 import java.util.List;
@@ -26,11 +27,7 @@
       {-1, 0}, {1, 0}, {0, -1}, {0, 1}
   };
   private Class<?> simulationType;
-<<<<<<< HEAD
-  private NeighborsStrategy<T> neighborsStrategy;
-=======
   private NeighborCalculator<T> neighborCalculator;
->>>>>>> a1ba9324
 
   /**
    * The two-dimensional grid of {@link Cell} objects.
@@ -46,12 +43,8 @@
    * @param factory            the factory to create cells
    * @param neighborCalculator the calculator method to assign neighbors
    */
-<<<<<<< HEAD
-  public Grid(List<List<Integer>> rawGrid, CellFactory<T> factory, NeighborsStrategy<T> strategy) {
-=======
   public Grid(List<List<Integer>> rawGrid, CellFactory<T> factory, NeighborCalculator<?> neighborCalculator) {
     this.neighborCalculator = (NeighborCalculator<T>) neighborCalculator;
->>>>>>> a1ba9324
     setGrid(rawGrid, factory);
   }
 
@@ -80,43 +73,11 @@
     for (int row = 0; row < getNumRows(); row++) {
       for (int col = 0; col < getNumCols(); col++) {
         Cell<T> cell = getCell(row, col);
-<<<<<<< HEAD
-        cell.setNeighbors(neighborsStrategy.getNeighbors(this, row, col));
-      }
-    }
-  }
-
-  private Map<String, Cell<T>> getNeighbors(int row, int col) {
-    Map<String, Cell<T>> neighbors = new HashMap<>();
-    for (int[] direction : ORTHOGONAL_DIAGONAL_DIRECTIONS) {
-      int neighborRow = row + direction[0];
-      int neighborCol = col + direction[1];
-      if (neighborRow >= 0 && neighborRow < getNumRows() &&
-          neighborCol >= 0 && neighborCol < getNumCols()) {
-        neighbors.put(String.format("%d %d", neighborRow, neighborCol), getCell(neighborRow, neighborCol));
-      }
-    }
-    return neighbors;
-  }
-
-  // These neighbors loop through boundaries
-  private Map<String, Cell<T>> getWatorNeighbors(int row, int col) {
-    Map<String, Cell<T>> neighbors = new HashMap<>();
-    for (int[] direction : ORTHOGONAL_NEIGHBORS) {
-      int neighborRow = (row + direction[0] + getNumRows()) % getNumRows();
-      int neighborCol = (col + direction[1] + getNumRows()) % getNumCols();
-      neighbors.put(String.format("%d %d", neighborRow, neighborCol), getCell(neighborRow, neighborCol));
-    }
-    return neighbors;
-  }
-
-=======
         cell.setNeighbors(neighborCalculator.getNeighbors(this, row, col));
       }
     }
   }
 
->>>>>>> a1ba9324
   /**
    * Sets a new grid from a two-dimensional list of states and a cell factory.
    *
