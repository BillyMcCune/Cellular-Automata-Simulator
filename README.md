--- conflicted
+++ resolved
@@ -179,28 +179,6 @@
 * The error dialog is keep popping up every frame when error occurs when user is running a 
   simulation.
 
-<<<<<<< HEAD
-* Features implemented:
-
-    * Simulation Features:
-    * UI Features:
-    * Configuration Features: 
-      * Default Simulation Parameter Properties
-      * Simulation Language Customization 
-      * Random Configuration by Probability Distribution
-      * Random Configuration by Total States
-      * File Format Validation
-      * Grid Bounds Check
-      * Invalid Cell State Check
-      * Input Missing Parameters
-      * Save Simulation State as XML
-      * XML-Based Simulation Configuration
-      * Load New Configuration File
-      * Darwin Species Files
-      * Simulation Styles
-      * API's: configAPI and modelAPI
-
-=======
 #### Logic Implemented Features
 
 * Simulations:
@@ -225,7 +203,23 @@
 
 * UI Features:
 * Configuration Features:
->>>>>>> c76e94ab
+    * Simulation Features:
+    * UI Features:
+    * Configuration Features: 
+      * Default Simulation Parameter Properties
+      * Simulation Language Customization 
+      * Random Configuration by Probability Distribution
+      * Random Configuration by Total States
+      * File Format Validation
+      * Grid Bounds Check
+      * Invalid Cell State Check
+      * Input Missing Parameters
+      * Save Simulation State as XML
+      * XML-Based Simulation Configuration
+      * Load New Configuration File
+      * Darwin Species Files
+      * Simulation Styles
+      * API's: configAPI and modelAPI
 
 
 #### Configuration Unimplemented Features
