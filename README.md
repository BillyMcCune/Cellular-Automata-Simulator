--- conflicted
+++ resolved
@@ -161,7 +161,6 @@
       cells with very large neighborhoods greater than 36, I would most likely create a new way of
       implementing rulestrings that would take in comma seperated numbers.
 
-<<<<<<< HEAD
 
 #### Configuration Bugs
 
@@ -170,7 +169,7 @@
 * The current code in the configuration reader throws all errors to the view and I believe that it is "bug free" by my current software standards.
   This of course will change as users push the configuration functionality to its limit and/or more features are added.
 
-=======
+
 #### View Bugs
 
 * The color selector for the cell property will not affect the color of the cell until the user.
@@ -181,7 +180,6 @@
   * The text field input data is not updating the simulation after the simulation get reset.
 * The error dialog is keep popping up every frame when error occurs when user is running a 
   simulation.
->>>>>>> 27ca4d60
 
 * Features implemented:
 
@@ -265,7 +263,15 @@
   reflection in order to call specific methods in its class, passing in the correct argument. This
   way, it avoids a large case statement for instructions.
 
-<<<<<<< HEAD
+#### View Features:
+
+* The auto-fitting grid outlines. The grid will automatically calculate the outside border of 
+  the current grid.
+* The zooming in and out of the grid. The user can zoom in and out of the grid by the zooming 
+  gestures or scrolling the mouse wheel.
+* The docking system. The user can dock the sections of the window to the edge of the window by 
+  dragging the window to the edge of the section windows.
+
 #### Configuration Features:
 * The two API abstraction. 
   * The entire model and configuration packages and all their functionality (that we want to show) are managed by two API's.
@@ -273,16 +279,6 @@
     * The modelAPI class manages all the model aspects of the project: 
       * Meaning it handles: the grid, logic, cells, cell colors, and style preferences.
       * The API has helper classes which abstract out methods and increases the readability of the API. 
-=======
-#### View Features:
-
-* The auto-fitting grid outlines. The grid will automatically calculate the outside border of 
-  the current grid.
-* The zooming in and out of the grid. The user can zoom in and out of the grid by the zooming 
-  gestures or scrolling the mouse wheel.
-* The docking system. The user can dock the sections of the window to the edge of the window by 
-  dragging the window to the edge of the section windows.
->>>>>>> 27ca4d60
 
 ### Assignment Impressions
 
@@ -296,7 +292,17 @@
 added on, but I also understand why this might not be the case. Overall, I think this was a great
 (but slightly brutal) way to introduce us to standard design principles and coding practices.
 
-<<<<<<< HEAD
+Hsuan-Kai Liao: This assignment is a great opportunity for me to learn how to design a project with
+collaboration with teammates. I learned a lot about how to design a project with a clear structure 
+and how to strongly follow the rules of Model View Separation. I also learned how to write a design
+document before the team actually code. At the beginning of the project, I was struggling with how to
+balance the time between the design document and the actual coding. I spent a lot of time on working
+on cool front end functionality like docking system and zooming in and out of the grid, but the more
+I communicate with my teammates, the more I realize that the design is more important for a large
+project to make sure that everyone is on the same page, and new feature can be easily added. Overall,
+I think this assignment allows me to understand deeper in both the design and the coding in a team.
+
+
 Billy: I enjoyed the assignment. I found that working on the backend was quite an enjoyable experience. 
 I expanded my coding knowledge base and encountered new ideas and better ways to abstract my code. I 
 also got so much better at figuring out how to separate different methods into different purposes. This 
@@ -306,15 +312,3 @@
 with the code that I write and my own ability to improve the code that I and other people right. The assignment
 was also interesting as the group aspect made it much more fun and dynamic. In general, I would say this assignment
 strengthened my coding practices and increased my enjoyment of coding. 
-=======
-Hsuan-Kai Liao: This assignment is a great opportunity for me to learn how to design a project with
-collaboration with teammates. I learned a lot about how to design a project with a clear structure 
-and how to strongly follow the rules of Model View Separation. I also learned how to write a design
-document before the team actually code. At the beginning of the project, I was struggling with how to
-balance the time between the design document and the actual coding. I spent a lot of time on working
-on cool front end functionality like docking system and zooming in and out of the grid, but the more
-I communicate with my teammates, the more I realize that the design is more important for a large
-project to make sure that everyone is on the same page, and new feature can be easily added. Overall,
-I think this assignment allows me to understand deeper in both the design and the coding in a team.
-
->>>>>>> 27ca4d60
